--- conflicted
+++ resolved
@@ -10,15 +10,7 @@
     "@openzeppelin/contracts-upgradeable@4.9.6/token/ERC20/ERC20Upgradeable.sol";
 import {Address} from "@openzeppelin/contracts@4.8.1/utils/Address.sol";
 
-<<<<<<< HEAD
-/**
- * THIS IS AN EXAMPLE CONTRACT THAT USES UN-AUDITED CODE.
- * DO NOT USE THIS CODE IN PRODUCTION.
- */
 contract WrappedNativeToken is IWrappedNativeToken, ERC20Upgradeable {
-=======
-contract WrappedNativeToken is IWrappedNativeToken, ERC20 {
->>>>>>> 3a06a32d
     using Address for address payable;
 
     function initialize(string memory symbol) public initializer {
