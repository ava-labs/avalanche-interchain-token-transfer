--- conflicted
+++ resolved
@@ -12,19 +12,10 @@
 import {
     SendTokensInput, SendAndCallInput, SingleHopCallMessage
 } from "../interfaces/ITokenBridge.sol";
-<<<<<<< HEAD
-import {
-    IERC20Upgradeable,
-    ERC20Upgradeable
-} from "@openzeppelin/contracts-upgradeable@4.9.6/token/ERC20/ERC20Upgradeable.sol";
-import {SafeERC20Upgradeable} from
-    "@openzeppelin/contracts-upgradeable@4.9.6/token/ERC20/utils/SafeERC20Upgradeable.sol";
+import {ERC20Upgradeable} from
+    "@openzeppelin/contracts-upgradeable@4.9.6/token/ERC20/ERC20Upgradeable.sol";
 import {IERC20} from "@openzeppelin/contracts@4.8.1/token/ERC20/ERC20.sol";
-import {SafeERC20TransferFrom} from "@teleporter/SafeERC20TransferFrom.sol";
-=======
-import {IERC20, ERC20} from "@openzeppelin/contracts@4.8.1/token/ERC20/ERC20.sol";
-import {SafeERC20TransferFrom} from "../utils/SafeERC20TransferFrom.sol";
->>>>>>> 8cb6ced4
+import {SafeERC20TransferFrom} from "../SafeERC20TransferFrom.sol";
 import {CallUtils} from "../utils/CallUtils.sol";
 
 /**
@@ -38,15 +29,8 @@
  * and represents the received tokens with an ERC20 token on this chain.
  * @custom:security-contact https://github.com/ava-labs/teleporter-token-bridge/blob/main/SECURITY.md
  */
-<<<<<<< HEAD
 contract ERC20TokenSpoke is IERC20TokenBridge, TokenSpoke, ERC20Upgradeable {
-    using SafeERC20Upgradeable for IERC20Upgradeable;
-
     uint8 private _decimals;
-=======
-contract ERC20TokenSpoke is IERC20TokenBridge, ERC20, TokenSpoke {
-    uint8 private immutable _decimals;
->>>>>>> 8cb6ced4
 
     /**
      * @notice Initializes this token spoke instance to receive tokens from the specified hub instance,
