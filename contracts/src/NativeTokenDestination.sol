--- conflicted
+++ resolved
@@ -30,11 +30,8 @@
 import {ERC20} from "@openzeppelin/contracts@4.8.1/token/ERC20/ERC20.sol";
 import {SendReentrancyGuard} from "./utils/SendReentrancyGuard.sol";
 import {CallUtils} from "./utils/CallUtils.sol";
-<<<<<<< HEAD
 import {TokenScalingUtils} from "./utils/TokenScalingUtils.sol";
-=======
 import {Address} from "@openzeppelin/contracts@4.8.1/utils/Address.sol";
->>>>>>> 69ce2dfb
 
 /**
  * THIS IS AN EXAMPLE CONTRACT THAT USES UN-AUDITED CODE.
@@ -260,7 +257,7 @@
     function withdraw(uint256 amount) external {
         emit Withdrawal(msg.sender, amount);
         _burn(msg.sender, amount);
-        payable(msg.sender).sendValue(amount);
+        payable(msg.sender).transfer(amount);
     }
 
     /**
