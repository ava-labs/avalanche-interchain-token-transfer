--- conflicted
+++ resolved
@@ -214,7 +214,7 @@
             })
         );
 
-        emit TokensSent(messageID, msg.sender, input, adjustedAmount);
+        emit TokensSent(messageID, _msgSender(), input, adjustedAmount);
     }
 
     /**
@@ -271,15 +271,7 @@
             })
         );
 
-<<<<<<< HEAD
         emit TokensRouted(messageID, input, adjustedAmount);
-=======
-        if (isMultiHop) {
-            emit TokensRouted(messageID, input, adjustedAmount);
-        } else {
-            emit TokensSent(messageID, _msgSender(), input, adjustedAmount);
-        }
->>>>>>> 9bd77325
     }
 
     function _sendAndCall(
