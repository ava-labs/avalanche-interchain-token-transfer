// (c) 2024, Ava Labs, Inc. All rights reserved.
// See the file LICENSE for licensing terms.

// SPDX-License-Identifier: Ecosystem

pragma solidity 0.8.18;

/**
 * THIS IS AN EXAMPLE CONTRACT THAT USES UN-AUDITED CODE.
 * DO NOT USE THIS CODE IN PRODUCTION.
 */

/**
 * @notice Interface for a contracts that are called to receive bridge tokens.
 */
interface IERC20SendAndCallReceiver {
    /**
     * @notice Called to receive the amount of the given token
<<<<<<< HEAD
     * @param sourceBlockchainID Blockchain ID that the transfer originated from
     * @param originSenderAddress Address of the sender that sent the transfer
     * @param token Address of the token to be received
     * @param amount Amount of the token to be received
     * @param payload Arbitrary data provided by the caller
=======
     * @param sourceBlockchainID blockchain ID that the transfer originated from
     * @param originBridgeAddress address of the bridge that initiated the Teleporter message
     * @param originSenderAddress address of the sender that sent the transfer. This value
     * should only be trusted if {originBridgeAddress} is verified and known.
     * @param token address of the token to be received
     * @param amount amount of the token to be received
     * @param payload arbitrary data provided by the caller
>>>>>>> 0cf8ceaf
     */
    function receiveTokens(
        bytes32 sourceBlockchainID,
        address originBridgeAddress,
        address originSenderAddress,
        address token,
        uint256 amount,
        bytes calldata payload
    ) external;
}<|MERGE_RESOLUTION|>--- conflicted
+++ resolved
@@ -16,21 +16,13 @@
 interface IERC20SendAndCallReceiver {
     /**
      * @notice Called to receive the amount of the given token
-<<<<<<< HEAD
      * @param sourceBlockchainID Blockchain ID that the transfer originated from
-     * @param originSenderAddress Address of the sender that sent the transfer
+     * @param originBridgeAddress Address of the bridge that initiated the Teleporter message
+     * @param originSenderAddress Address of the sender that sent the transfer. This value
+     * should only be trusted if {originBridgeAddress} is verified and known.
      * @param token Address of the token to be received
      * @param amount Amount of the token to be received
      * @param payload Arbitrary data provided by the caller
-=======
-     * @param sourceBlockchainID blockchain ID that the transfer originated from
-     * @param originBridgeAddress address of the bridge that initiated the Teleporter message
-     * @param originSenderAddress address of the sender that sent the transfer. This value
-     * should only be trusted if {originBridgeAddress} is verified and known.
-     * @param token address of the token to be received
-     * @param amount amount of the token to be received
-     * @param payload arbitrary data provided by the caller
->>>>>>> 0cf8ceaf
      */
     function receiveTokens(
         bytes32 sourceBlockchainID,
