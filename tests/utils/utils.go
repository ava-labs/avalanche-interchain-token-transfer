--- conflicted
+++ resolved
@@ -62,30 +62,22 @@
 	// NativeTokenSpoke address: 0x463a6bE7a5098A5f06435c6c468adD338F15B93A
 	"ebb7f0cf71e0b6fd880326e5f5061b8456b0aef81901566cbe578b5024852ec9",
 }
-<<<<<<< HEAD
-var nativeTokenSpokeDeployerKeyIndex = 0
-=======
 
 var (
-	nativeTokenDestinationDeployerKeyIndex = 0
-	ExpectedExampleERC20DeployerBalance    = new(big.Int).Mul(big.NewInt(1e18), big.NewInt(1e10))
+	nativeTokenSpokeDeployerKeyIndex    = 0
+	ExpectedExampleERC20DeployerBalance = new(big.Int).Mul(big.NewInt(1e18), big.NewInt(1e10))
 )
 
 const NativeTokenDecimals = 18
->>>>>>> 69c800d7
 
 func DeployERC20TokenHub(
 	ctx context.Context,
 	senderKey *ecdsa.PrivateKey,
 	subnet interfaces.SubnetTestInfo,
 	teleporterManager common.Address,
-	tokenSourceAddress common.Address,
-<<<<<<< HEAD
+	tokenAddress common.Address,
+	tokenHubDecimals uint8,
 ) (common.Address, *erc20tokenhub.ERC20TokenHub) {
-=======
-	tokenSourceDecimals uint8,
-) (common.Address, *erc20source.ERC20Source) {
->>>>>>> 69c800d7
 	opts, err := bind.NewKeyedTransactorWithChainID(
 		senderKey,
 		subnet.EVMChainID,
@@ -96,8 +88,8 @@
 		subnet.RPCClient,
 		subnet.TeleporterRegistryAddress,
 		teleporterManager,
-		tokenSourceAddress,
-		tokenSourceDecimals,
+		tokenAddress,
+		tokenHubDecimals,
 	)
 	Expect(err).Should(BeNil())
 
@@ -111,14 +103,9 @@
 	senderKey *ecdsa.PrivateKey,
 	subnet interfaces.SubnetTestInfo,
 	teleporterManager common.Address,
-<<<<<<< HEAD
 	tokenHubBlockchainID ids.ID,
 	tokenHubAddress common.Address,
-=======
-	sourceBlockchainID ids.ID,
-	tokenSourceAddress common.Address,
-	tokenSourceDecimals uint8,
->>>>>>> 69c800d7
+	tokenHubDecimals uint8,
 	tokenName string,
 	tokenSymbol string,
 	tokenDecimals uint8,
@@ -134,14 +121,9 @@
 		erc20tokenspoke.TokenSpokeSettings{
 			TeleporterRegistryAddress: subnet.TeleporterRegistryAddress,
 			TeleporterManager:         teleporterManager,
-<<<<<<< HEAD
 			TokenHubBlockchainID:      tokenHubBlockchainID,
 			TokenHubAddress:           tokenHubAddress,
-=======
-			SourceBlockchainID:        sourceBlockchainID,
-			TokenSourceAddress:        tokenSourceAddress,
-			TokenSourceDecimals:       tokenSourceDecimals,
->>>>>>> 69c800d7
+			TokenHubDecimals:          tokenHubDecimals,
 		},
 		tokenName,
 		tokenSymbol,
@@ -159,19 +141,11 @@
 	subnet interfaces.SubnetTestInfo,
 	symbol string,
 	teleporterManager common.Address,
-<<<<<<< HEAD
 	tokenHubBlockchainID ids.ID,
 	tokenHubAddress common.Address,
+	tokenHubDecimals uint8,
 	initialReserveImbalance *big.Int,
-	decimalsShift uint8,
 	multiplyOnSpoke bool,
-=======
-	sourceBlockchainID ids.ID,
-	tokenSourceAddress common.Address,
-	tokenSourceDecimals uint8,
-	initialReserveImbalance *big.Int,
-	multiplyOnDestination bool,
->>>>>>> 69c800d7
 	burnedFeesReportingRewardPercentage *big.Int,
 ) (common.Address, *nativetokenspoke.NativeTokenSpoke) {
 	// The NativeTokenSpoke needs a unique deployer key, whose nonce 0 is used to deploy the contract.
@@ -193,22 +167,12 @@
 		nativetokenspoke.TokenSpokeSettings{
 			TeleporterRegistryAddress: subnet.TeleporterRegistryAddress,
 			TeleporterManager:         teleporterManager,
-<<<<<<< HEAD
 			TokenHubBlockchainID:      tokenHubBlockchainID,
 			TokenHubAddress:           tokenHubAddress,
+			TokenHubDecimals:          tokenHubDecimals,
 		},
 		symbol,
 		initialReserveImbalance,
-		decimalsShift,
-		multiplyOnSpoke,
-=======
-			SourceBlockchainID:        sourceBlockchainID,
-			TokenSourceAddress:        tokenSourceAddress,
-			TokenSourceDecimals:       tokenSourceDecimals,
-		},
-		symbol,
-		initialReserveImbalance,
->>>>>>> 69c800d7
 		burnedFeesReportingRewardPercentage,
 	)
 	Expect(err).Should(BeNil())
@@ -305,25 +269,22 @@
 	return address, contract
 }
 
-<<<<<<< HEAD
-func RegisterERC20TokenSpokeOnHub(
-=======
 func DeployExampleERC20(
 	ctx context.Context,
 	senderKey *ecdsa.PrivateKey,
-	source interfaces.SubnetTestInfo,
+	subnet interfaces.SubnetTestInfo,
 	tokenDecimals uint8,
 ) (common.Address, *exampleerc20.ExampleERC20Decimals) {
-	opts, err := bind.NewKeyedTransactorWithChainID(senderKey, source.EVMChainID)
+	opts, err := bind.NewKeyedTransactorWithChainID(senderKey, subnet.EVMChainID)
 	Expect(err).Should(BeNil())
 
 	// Deploy Mock ERC20 contract
-	address, tx, token, err := exampleerc20.DeployExampleERC20Decimals(opts, source.RPCClient, tokenDecimals)
+	address, tx, token, err := exampleerc20.DeployExampleERC20Decimals(opts, subnet.RPCClient, tokenDecimals)
 	Expect(err).Should(BeNil())
 	log.Info("Deployed Mock ERC20 contract", "address", address.Hex(), "txHash", tx.Hash().Hex())
 
 	// Wait for the transaction to be mined
-	teleporterUtils.WaitForTransactionSuccess(ctx, source, tx.Hash())
+	teleporterUtils.WaitForTransactionSuccess(ctx, subnet, tx.Hash())
 
 	// Check that the deployer has the expected initial balance
 	senderAddress := crypto.PubkeyToAddress(senderKey.PublicKey)
@@ -334,8 +295,7 @@
 	return address, token
 }
 
-func RegisterERC20DestinationOnSource(
->>>>>>> 69c800d7
+func RegisterERC20TokenSpokeOnHub(
 	ctx context.Context,
 	network interfaces.Network,
 	hubSubnet interfaces.SubnetTestInfo,
@@ -379,12 +339,8 @@
 	feeTokenAddress, feeToken := DeployExampleERC20(
 		ctx,
 		fundedKey,
-<<<<<<< HEAD
 		spokeSubnet,
-=======
-		destinationSubnet,
 		18,
->>>>>>> 69c800d7
 	)
 
 	// Approve the ERC20TokenHub to spend the tokens
@@ -430,44 +386,26 @@
 		expectedmultiplyOnSpoke,
 	)
 	teleporterUtils.ExpectBigEqual(registerEvent.InitialCollateralNeeded, collateralNeeded)
-<<<<<<< HEAD
-	teleporterUtils.ExpectBigEqual(registerEvent.TokenMultiplier, expectedTokenMultiplier)
-	Expect(registerEvent.MultiplyOnSpoke).Should(Equal(expectedmultiplyOnSpoke))
-=======
->>>>>>> 69c800d7
 
 	return collateralNeeded
 }
 
-// AddCollateralToERC20Source adds collateral to the ERC20TokenHub contract
+// AddCollateralToERC20TokenHub adds collateral to the ERC20TokenHub contract
 // and verifies the collateral was added successfully. Any excess amount
 // is returned to the caller.
 func AddCollateralToERC20TokenHub(
 	ctx context.Context,
 	subnet interfaces.SubnetTestInfo,
-<<<<<<< HEAD
 	erc20TokenHub *erc20tokenhub.ERC20TokenHub,
 	erc20TokenHubAddress common.Address,
-	exampleERC20 *exampleerc20.ExampleERC20,
+	exampleERC20 *exampleerc20.ExampleERC20Decimals,
 	spokeBlockchainID ids.ID,
 	spokeAddress common.Address,
 	collateralAmount *big.Int,
 	senderKey *ecdsa.PrivateKey,
 ) {
 	// Approve the ERC20TokenHub to spend the collateral
-	teleporterUtils.ERC20Approve(
-=======
-	erc20Source *erc20source.ERC20Source,
-	erc20SourceAddress common.Address,
-	exampleERC20 *exampleerc20.ExampleERC20Decimals,
-	destinationBlockchainID ids.ID,
-	destinationBridgeAddress common.Address,
-	collateralAmount *big.Int,
-	senderKey *ecdsa.PrivateKey,
-) {
-	// Approve the ERC20Source to spend the collateral
 	ERC20Approve(
->>>>>>> 69c800d7
 		ctx,
 		exampleERC20,
 		erc20TokenHubAddress,
@@ -548,27 +486,15 @@
 func SendERC20TokenHub(
 	ctx context.Context,
 	subnet interfaces.SubnetTestInfo,
-<<<<<<< HEAD
 	erc20TokenHub *erc20tokenhub.ERC20TokenHub,
 	erc20TokenHubAddress common.Address,
-	token *exampleerc20.ExampleERC20,
+	token *exampleerc20.ExampleERC20Decimals,
 	input erc20tokenhub.SendTokensInput,
 	amount *big.Int,
 	senderKey *ecdsa.PrivateKey,
 ) (*types.Receipt, *big.Int) {
 	// Approve the ERC20TokenHub to spend the tokens
-	teleporterUtils.ERC20Approve(
-=======
-	erc20Source *erc20source.ERC20Source,
-	erc20SourceAddress common.Address,
-	sourceToken *exampleerc20.ExampleERC20Decimals,
-	input erc20source.SendTokensInput,
-	amount *big.Int,
-	senderKey *ecdsa.PrivateKey,
-) (*types.Receipt, *big.Int) {
-	// Approve the ERC20Source to spend the tokens
 	ERC20Approve(
->>>>>>> 69c800d7
 		ctx,
 		token,
 		erc20TokenHubAddress,
@@ -604,7 +530,7 @@
 	return receipt, event.Amount
 }
 
-func SendNativeTokenSource(
+func SendNativeTokenHub(
 	ctx context.Context,
 	subnet interfaces.SubnetTestInfo,
 	nativeTokenHub *nativetokenhub.NativeTokenHub,
@@ -727,27 +653,15 @@
 func SendAndCallERC20TokenHub(
 	ctx context.Context,
 	subnet interfaces.SubnetTestInfo,
-<<<<<<< HEAD
 	erc20TokenHub *erc20tokenhub.ERC20TokenHub,
 	erc20TokenHubAddress common.Address,
-	exampleToken *exampleerc20.ExampleERC20,
+	exampleToken *exampleerc20.ExampleERC20Decimals,
 	input erc20tokenhub.SendAndCallInput,
 	amount *big.Int,
 	senderKey *ecdsa.PrivateKey,
 ) (*types.Receipt, *big.Int) {
 	// Approve the ERC20TokenHub to spend the tokens
-	teleporterUtils.ERC20Approve(
-=======
-	erc20Source *erc20source.ERC20Source,
-	erc20SourceAddress common.Address,
-	sourceToken *exampleerc20.ExampleERC20Decimals,
-	input erc20source.SendAndCallInput,
-	amount *big.Int,
-	senderKey *ecdsa.PrivateKey,
-) (*types.Receipt, *big.Int) {
-	// Approve the ERC20Source to spend the tokens
 	ERC20Approve(
->>>>>>> 69c800d7
 		ctx,
 		exampleToken,
 		erc20TokenHubAddress,
@@ -807,15 +721,15 @@
 	Expect(event.Input.RecipientContract).Should(Equal(input.RecipientContract))
 
 	// Compute the scaled amount
-	destinationSettings, err := nativeTokenHub.RegisteredSpokes(
+	spokeSettings, err := nativeTokenHub.RegisteredSpokes(
 		&bind.CallOpts{},
 		input.DestinationBlockchainID,
 		input.DestinationBridgeAddress)
 	Expect(err).Should(BeNil())
 
 	scaledAmount := ApplyTokenScaling(
-		destinationSettings.TokenMultiplier,
-		destinationSettings.MultiplyOnSpoke,
+		spokeSettings.TokenMultiplier,
+		spokeSettings.MultiplyOnSpoke,
 		amount,
 	)
 	teleporterUtils.ExpectBigEqual(event.Amount, scaledAmount)
@@ -1034,22 +948,22 @@
 	// When we relay the above message to the hub chain, a multi-hop transfer
 	// is performed to the destination spoke. Parse for the send tokens event
 	// and relay to destination spoke.
-	destinationReceipt := network.RelayMessage(
+	spokeReceipt := network.RelayMessage(
 		ctx,
 		intermediateReceipt,
 		cChainInfo,
 		toSubnet,
 		true,
 	)
-	_, err = teleporterUtils.GetEventFromLogs(destinationReceipt.Logs, toSubnet.TeleporterMessenger.ParseMessageExecuted)
+	_, err = teleporterUtils.GetEventFromLogs(spokeReceipt.Logs, toSubnet.TeleporterMessenger.ParseMessageExecuted)
 	if err != nil {
-		teleporterUtils.TraceTransactionAndExit(ctx, toSubnet, destinationReceipt.TxHash)
+		teleporterUtils.TraceTransactionAndExit(ctx, toSubnet, spokeReceipt.TxHash)
 	}
 
 	CheckERC20TokenSpokeWithdrawal(
 		ctx,
 		toBridge,
-		destinationReceipt,
+		spokeReceipt,
 		recipientAddress,
 		bridgedAmount,
 	)
@@ -1061,22 +975,17 @@
 
 func CheckERC20TokenHubWithdrawal(
 	ctx context.Context,
-<<<<<<< HEAD
 	erc20TokenHubAddress common.Address,
-	exampleToken *exampleerc20.ExampleERC20,
-=======
-	erc20SourceAddress common.Address,
-	sourceToken *exampleerc20.ExampleERC20Decimals,
->>>>>>> 69c800d7
+	exampleERC20 *exampleerc20.ExampleERC20Decimals,
 	receipt *types.Receipt,
 	expectedRecipientAddress common.Address,
 	expectedAmount *big.Int,
 ) {
-	sourceTransferEvent, err := teleporterUtils.GetEventFromLogs(receipt.Logs, exampleToken.ParseTransfer)
-	Expect(err).Should(BeNil())
-	Expect(sourceTransferEvent.From).Should(Equal(erc20TokenHubAddress))
-	Expect(sourceTransferEvent.To).Should(Equal(expectedRecipientAddress))
-	teleporterUtils.ExpectBigEqual(sourceTransferEvent.Value, expectedAmount)
+	hubTransferEvent, err := teleporterUtils.GetEventFromLogs(receipt.Logs, exampleERC20.ParseTransfer)
+	Expect(err).Should(BeNil())
+	Expect(hubTransferEvent.From).Should(Equal(erc20TokenHubAddress))
+	Expect(hubTransferEvent.To).Should(Equal(expectedRecipientAddress))
+	teleporterUtils.ExpectBigEqual(hubTransferEvent.Value, expectedAmount)
 }
 
 func CheckERC20TokenSpokeWithdrawal(
@@ -1151,14 +1060,14 @@
 	token *exampleerc20.ExampleERC20Decimals,
 	spender common.Address,
 	amount *big.Int,
-	source interfaces.SubnetTestInfo,
+	subnet interfaces.SubnetTestInfo,
 	senderKey *ecdsa.PrivateKey,
 ) {
-	opts, err := bind.NewKeyedTransactorWithChainID(senderKey, source.EVMChainID)
+	opts, err := bind.NewKeyedTransactorWithChainID(senderKey, subnet.EVMChainID)
 	Expect(err).Should(BeNil())
 	tx, err := token.Approve(opts, spender, amount)
 	Expect(err).Should(BeNil())
 	log.Info("Approved ERC20", "spender", spender.Hex(), "txHash", tx.Hash().Hex())
 
-	teleporterUtils.WaitForTransactionSuccess(ctx, source, tx.Hash())
+	teleporterUtils.WaitForTransactionSuccess(ctx, subnet, tx.Hash())
 }