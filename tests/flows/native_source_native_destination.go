package flows

import (
	"context"
	"math"
	"math/big"

	nativetokendestination "github.com/ava-labs/teleporter-token-bridge/abi-bindings/go/NativeTokenDestination"
	nativetokensource "github.com/ava-labs/teleporter-token-bridge/abi-bindings/go/NativeTokenSource"
	"github.com/ava-labs/teleporter-token-bridge/tests/utils"
	"github.com/ava-labs/teleporter/tests/interfaces"
	teleporterUtils "github.com/ava-labs/teleporter/tests/utils"
	"github.com/ethereum/go-ethereum/crypto"
	. "github.com/onsi/gomega"
)

var (
<<<<<<< HEAD
	decimalsShift           = uint8(1)
	tokenMultipler          = big.NewInt(int64(math.Pow10(int(decimalsShift))))
=======
	decimalsShift           = big.NewInt(1)
	tokenMultiplier         = big.NewInt(int64(math.Pow10(int(decimalsShift.Int64()))))
>>>>>>> 946ba533
	initialReserveImbalance = big.NewInt(0).Mul(big.NewInt(1e15), big.NewInt(1e9))
	valueToReceive          = big.NewInt(0).Div(initialReserveImbalance, big.NewInt(4))
	valueToSend             = big.NewInt(0).Div(valueToReceive, tokenMultiplier)
	valueToReturn           = big.NewInt(0).Div(valueToReceive, big.NewInt(4))
	multiplyOnReceive       = true

	burnedFeesReportingRewardPercentage = big.NewInt(1)
)

/**
 * Deploy a native token source on the primary network
 * Deploys a native token destination to Subnet A
 * Bridges C-Chain native tokens to Subnet A
 * Bridge back tokens from Subnet A to C-Chain
 */
func NativeSourceNativeDestination(network interfaces.Network) {
	cChainInfo := network.GetPrimaryNetworkInfo()
	subnetAInfo, _ := teleporterUtils.GetTwoSubnets(network)
	fundedAddress, fundedKey := network.GetFundedAccountInfo()

	ctx := context.Background()

	// Deploy an example WAVAX on the primary network
	wavaxAddressA, wavaxA := utils.DeployExampleWAVAX(
		ctx,
		fundedKey,
		cChainInfo,
	)

	// Deploy an example WAVAX on the subnet
	wavaxAddressB, _ := utils.DeployExampleWAVAX(
		ctx,
		fundedKey,
		subnetAInfo,
	)

	// Create a NativeTokenSource on the primary network
	nativeTokenSourceAddress, nativeTokenSource := utils.DeployNativeTokenSource(
		ctx,
		fundedKey,
		cChainInfo,
		fundedAddress,
		wavaxAddressA,
	)

	// Deploy an NativeTokenDestination to Subnet A
	nativeTokenDestinationAddress, nativeTokenDestination := utils.DeployNativeTokenDestination(
		ctx,
		subnetAInfo,
		fundedAddress,
		cChainInfo.BlockchainID,
		nativeTokenSourceAddress,
		wavaxAddressB,
		initialReserveImbalance,
		decimalsShift,
		multiplyOnReceive,
		burnedFeesReportingRewardPercentage,
	)

	// Generate new recipient to receive bridged tokens
	recipientKey, err := crypto.GenerateKey()
	Expect(err).Should(BeNil())
	recipientAddress := crypto.PubkeyToAddress(recipientKey.PublicKey)

	// Send tokens from C-Chain to recipient on subnet A that don't fully collateralize bridge
	{
		input := nativetokensource.SendTokensInput{
			DestinationBlockchainID:  subnetAInfo.BlockchainID,
			DestinationBridgeAddress: nativeTokenDestinationAddress,
			Recipient:                recipientAddress,
			PrimaryFee:               big.NewInt(0),
			SecondaryFee:             big.NewInt(0),
			RequiredGasLimit:         utils.DefaultNativeTokenRequiredGasLimit,
		}

		receipt, bridgedAmount := utils.SendNativeTokenSource(
			ctx,
			cChainInfo,
			nativeTokenSource,
			input,
			valueToSend,
			fundedKey,
		)
		scaledBridgedAmount := teleporterUtils.BigIntMul(bridgedAmount, tokenMultiplier)

		receipt = network.RelayMessage(
			ctx,
			receipt,
			cChainInfo,
			subnetAInfo,
			true,
		)

<<<<<<< HEAD
		teleporterUtils.CheckBalance(ctx, recipientAddress, big.NewInt(0), subnetAInfo.RPCClient)
=======
		utils.CheckNativeTokenDestinationMint(
			ctx,
			nativeTokenDestination,
			recipientAddress,
			receipt,
			big.NewInt(0),
		)
		teleporterUtils.CheckBalance(
			ctx,
			recipientAddress,
			big.NewInt(0),
			subnetAInfo.RPCClient,
		)
>>>>>>> 946ba533
		utils.CheckNativeTokenDestinationCollateralize(
			ctx,
			nativeTokenDestination,
			receipt,
			scaledBridgedAmount,
			teleporterUtils.BigIntSub(initialReserveImbalance, scaledBridgedAmount),
		)
	}

	// Send tokens from C-Chain to recipient on subnet A that fully collateralize bridge with leftover tokens.
	{
		input := nativetokensource.SendTokensInput{
			DestinationBlockchainID:  subnetAInfo.BlockchainID,
			DestinationBridgeAddress: nativeTokenDestinationAddress,
			Recipient:                recipientAddress,
			PrimaryFee:               big.NewInt(0),
			SecondaryFee:             big.NewInt(0),
			RequiredGasLimit:         utils.DefaultNativeTokenRequiredGasLimit,
		}

		// Send initialReserveImbalance tokens to fully collateralize bridge and mint the remainder.
		receipt, _ := utils.SendNativeTokenSource(
			ctx,
			cChainInfo,
			nativeTokenSource,
			input,
			big.NewInt(0).Div(initialReserveImbalance, tokenMultiplier),
			fundedKey,
		)

		receipt = network.RelayMessage(
			ctx,
			receipt,
			cChainInfo,
			subnetAInfo,
			true,
		)

<<<<<<< HEAD
		teleporterUtils.CheckBalance(ctx, recipientAddress, valueToReceive, subnetAInfo.RPCClient)
=======
		utils.CheckNativeTokenDestinationMint(
			ctx,
			nativeTokenDestination,
			recipientAddress,
			receipt,
			valueToReceive,
		)
		teleporterUtils.CheckBalance(
			ctx,
			recipientAddress,
			valueToReceive,
			subnetAInfo.RPCClient,
		)

>>>>>>> 946ba533
		utils.CheckNativeTokenDestinationCollateralize(
			ctx,
			nativeTokenDestination,
			receipt,
			teleporterUtils.BigIntSub(initialReserveImbalance, valueToReceive),
			big.NewInt(0),
		)
	}

	// Send tokens on Subnet A back for native tokens on C-Chain
	{
		input_A := nativetokendestination.SendTokensInput{
			DestinationBlockchainID:  cChainInfo.BlockchainID,
			DestinationBridgeAddress: nativeTokenSourceAddress,
			Recipient:                recipientAddress,
			PrimaryFee:               big.NewInt(0),
			SecondaryFee:             big.NewInt(0),
			RequiredGasLimit:         utils.DefaultNativeTokenRequiredGasLimit,
		}

		receipt, bridgedAmount := utils.SendNativeTokenDestination(
			ctx,
			subnetAInfo,
			nativeTokenDestination,
			input_A,
			valueToReturn,
			recipientKey,
			tokenMultiplier,
			multiplyOnReceive,
		)

		receipt = network.RelayMessage(
			ctx,
			receipt,
			subnetAInfo,
			cChainInfo,
			true,
		)

		// Check that the recipient received the tokens
		utils.CheckNativeTokenSourceWithdrawal(
			ctx,
			nativeTokenSourceAddress,
			wavaxA,
			receipt,
			bridgedAmount,
		)

		teleporterUtils.CheckBalance(ctx, recipientAddress, bridgedAmount, cChainInfo.RPCClient)
	}
}<|MERGE_RESOLUTION|>--- conflicted
+++ resolved
@@ -15,17 +15,12 @@
 )
 
 var (
-<<<<<<< HEAD
 	decimalsShift           = uint8(1)
-	tokenMultipler          = big.NewInt(int64(math.Pow10(int(decimalsShift))))
-=======
-	decimalsShift           = big.NewInt(1)
-	tokenMultiplier         = big.NewInt(int64(math.Pow10(int(decimalsShift.Int64()))))
->>>>>>> 946ba533
-	initialReserveImbalance = big.NewInt(0).Mul(big.NewInt(1e15), big.NewInt(1e9))
-	valueToReceive          = big.NewInt(0).Div(initialReserveImbalance, big.NewInt(4))
-	valueToSend             = big.NewInt(0).Div(valueToReceive, tokenMultiplier)
-	valueToReturn           = big.NewInt(0).Div(valueToReceive, big.NewInt(4))
+	tokenMultiplier         = big.NewInt(int64(math.Pow10(int(decimalsShift))))
+	initialReserveImbalance = new(big.Int).Mul(big.NewInt(1e15), big.NewInt(1e9))
+	valueToReceive          = new(big.Int).Div(initialReserveImbalance, big.NewInt(4))
+	valueToSend             = new(big.Int).Div(valueToReceive, tokenMultiplier)
+	valueToReturn           = new(big.Int).Div(valueToReceive, big.NewInt(4))
 	multiplyOnReceive       = true
 
 	burnedFeesReportingRewardPercentage = big.NewInt(1)
@@ -115,23 +110,12 @@
 			true,
 		)
 
-<<<<<<< HEAD
-		teleporterUtils.CheckBalance(ctx, recipientAddress, big.NewInt(0), subnetAInfo.RPCClient)
-=======
-		utils.CheckNativeTokenDestinationMint(
-			ctx,
-			nativeTokenDestination,
-			recipientAddress,
-			receipt,
-			big.NewInt(0),
-		)
 		teleporterUtils.CheckBalance(
 			ctx,
 			recipientAddress,
 			big.NewInt(0),
 			subnetAInfo.RPCClient,
 		)
->>>>>>> 946ba533
 		utils.CheckNativeTokenDestinationCollateralize(
 			ctx,
 			nativeTokenDestination,
@@ -158,7 +142,7 @@
 			cChainInfo,
 			nativeTokenSource,
 			input,
-			big.NewInt(0).Div(initialReserveImbalance, tokenMultiplier),
+			new(big.Int).Div(initialReserveImbalance, tokenMultiplier),
 			fundedKey,
 		)
 
@@ -170,16 +154,6 @@
 			true,
 		)
 
-<<<<<<< HEAD
-		teleporterUtils.CheckBalance(ctx, recipientAddress, valueToReceive, subnetAInfo.RPCClient)
-=======
-		utils.CheckNativeTokenDestinationMint(
-			ctx,
-			nativeTokenDestination,
-			recipientAddress,
-			receipt,
-			valueToReceive,
-		)
 		teleporterUtils.CheckBalance(
 			ctx,
 			recipientAddress,
@@ -187,7 +161,6 @@
 			subnetAInfo.RPCClient,
 		)
 
->>>>>>> 946ba533
 		utils.CheckNativeTokenDestinationCollateralize(
 			ctx,
 			nativeTokenDestination,
