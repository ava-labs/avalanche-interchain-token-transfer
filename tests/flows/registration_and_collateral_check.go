--- conflicted
+++ resolved
@@ -38,13 +38,8 @@
 		erc20TokenHomeDecimals,
 	)
 
-<<<<<<< HEAD
-	// Create an ERC20TokenHome for bridging the ERC20 token
+	// Create an ERC20TokenHome for transferring the ERC20 token
 	erc20TokenHomeAddress, _, erc20TokenHome := utils.DeployERC20TokenHome(
-=======
-	// Create an ERC20TokenHome for transferring the ERC20 token
-	erc20TokenHomeAddress, erc20TokenHome := utils.DeployERC20TokenHome(
->>>>>>> 9fcca1eb
 		ctx,
 		fundedKey,
 		cChainInfo,
