// Copyright (C) 2024, Ava Labs, Inc. All rights reserved.
// See the file LICENSE for licensing terms.

package local

import (
	"os"
	"testing"

	"github.com/ava-labs/teleporter-token-bridge/tests/flows"
	"github.com/ava-labs/teleporter/tests/local"
	deploymentUtils "github.com/ava-labs/teleporter/utils/deployment-utils"
	"github.com/ethereum/go-ethereum/log"
	"github.com/onsi/ginkgo/v2"
	. "github.com/onsi/gomega"
	"github.com/onsi/gomega/format"
)

const (
	teleporterByteCodeFile = "./contracts/lib/teleporter/contracts/out/TeleporterMessenger.sol/TeleporterMessenger.json"
	warpGenesisFile        = "./tests/utils/warp-genesis.json"

<<<<<<< HEAD
	erc20TokenHubLabel    = "ERC20TokenHub"
	erc20TokenSpokeLabel  = "ERC20TokenSpoke"
	nativeTokenHubLabel   = "NativeTokenHub"
	nativeTokenSpokeLabel = "NativeTokenSpoke"
	multiHopLabel         = "MultiHop"
	sendAndCallLabel      = "SendAndCall"
	registrationLabel     = "Registration"
	upgradabilityLabel    = "Upgradability"
=======
	erc20TokenHomeLabel    = "ERC20TokenHome"
	erc20TokenRemoteLabel  = "ERC20TokenRemote"
	nativeTokenHomeLabel   = "NativeTokenHome"
	nativeTokenRemoteLabel = "NativeTokenRemote"
	multiHopLabel          = "MultiHop"
	sendAndCallLabel       = "SendAndCall"
	registrationLabel      = "Registration"
>>>>>>> 120dbe85
)

var LocalNetworkInstance *local.LocalNetwork

func TestE2E(t *testing.T) {
	if os.Getenv("RUN_E2E") == "" {
		t.Skip("Environment variable RUN_E2E not set; skipping E2E tests")
	}
	format.MaxLength = 10000

	RegisterFailHandler(ginkgo.Fail)
	ginkgo.RunSpecs(t, "Teleporter e2e test")
}

// Define the Teleporter before and after suite functions.
var _ = ginkgo.BeforeSuite(func() {
	// Create the local network instance
	LocalNetworkInstance = local.NewLocalNetwork(warpGenesisFile)

	// Generate the Teleporter deployment values
	teleporterDeployerTransaction, teleporterDeployerAddress,
		teleporterContractAddress, err := deploymentUtils.ConstructKeylessTransaction(
		teleporterByteCodeFile,
		false,
		deploymentUtils.GetDefaultContractCreationGasPrice(),
	)
	Expect(err).Should(BeNil())

	_, fundedKey := LocalNetworkInstance.GetFundedAccountInfo()
	LocalNetworkInstance.DeployTeleporterContracts(
		teleporterDeployerTransaction,
		teleporterDeployerAddress,
		teleporterContractAddress,
		fundedKey,
		true,
	)

	LocalNetworkInstance.DeployTeleporterRegistryContracts(teleporterContractAddress, fundedKey)
	log.Info("Set up ginkgo before suite")
})

var _ = ginkgo.AfterSuite(func() {
	LocalNetworkInstance.TearDownNetwork()
})

var _ = ginkgo.Describe("[Teleporter Token Bridge integration tests]", func() {
	ginkgo.It("Bridge an ERC20 token between two Subnets",
		ginkgo.Label(erc20TokenHomeLabel, erc20TokenRemoteLabel),
		func() {
			flows.ERC20TokenHomeERC20TokenRemote(LocalNetworkInstance)
		})
	ginkgo.It("Bridge a native token to an ERC20 token",
		ginkgo.Label(nativeTokenHomeLabel, erc20TokenRemoteLabel),
		func() {
			flows.NativeTokenHomeERC20TokenRemote(LocalNetworkInstance)
		})
	ginkgo.It("Bridge a native token to a native token",
		ginkgo.Label(nativeTokenHomeLabel, nativeTokenRemoteLabel),
		func() {
			flows.NativeTokenHomeNativeDestination(LocalNetworkInstance)
		})
	ginkgo.It("Bridge an ERC20 token with ERC20TokenHome multi-hop",
		ginkgo.Label(erc20TokenHomeLabel, erc20TokenRemoteLabel, multiHopLabel),
		func() {
			flows.ERC20TokenHomeERC20TokenRemoteMultiHop(LocalNetworkInstance)
		})
	ginkgo.It("Bridge a native token with NativeTokenHome multi-hop",
		ginkgo.Label(nativeTokenHomeLabel, erc20TokenRemoteLabel, multiHopLabel),
		func() {
			flows.NativeTokenHomeERC20TokenRemoteMultiHop(LocalNetworkInstance)
		})
	ginkgo.It("Bridge an ERC20 token to a native token",
		ginkgo.Label(erc20TokenHomeLabel, nativeTokenRemoteLabel),
		func() {
			flows.ERC20TokenHomeNativeTokenRemote(LocalNetworkInstance)
		})
	ginkgo.It("Bridge a native token with ERC20TokenHome multi-hop",
		ginkgo.Label(erc20TokenHomeLabel, nativeTokenRemoteLabel, multiHopLabel),
		func() {
			flows.ERC20TokenHomeNativeTokenRemoteMultiHop(LocalNetworkInstance)
		})
	ginkgo.It("Bridge a native token to a native token multi-hop",
		ginkgo.Label(nativeTokenHomeLabel, nativeTokenRemoteLabel, multiHopLabel),
		func() {
			flows.NativeTokenHomeNativeTokenRemoteMultiHop(LocalNetworkInstance)
		})
	ginkgo.It("Bridge an ERC20 token using sendAndCall",
		ginkgo.Label(erc20TokenHomeLabel, erc20TokenRemoteLabel, sendAndCallLabel),
		func() {
			flows.ERC20TokenHomeERC20TokenRemoteSendAndCall(LocalNetworkInstance)
		})
	ginkgo.It("Registration and collateral checks",
		ginkgo.Label(erc20TokenHomeLabel, nativeTokenRemoteLabel, registrationLabel),
		func() {
			flows.RegistrationAndCollateralCheck(LocalNetworkInstance)
		})
	ginkgo.FIt("Transparent proxy upgrade",
		ginkgo.Label(erc20TokenHubLabel, erc20TokenSpokeLabel, upgradabilityLabel),
		func() {
			flows.TransparentUpgradeableProxy(LocalNetworkInstance)
		})
})<|MERGE_RESOLUTION|>--- conflicted
+++ resolved
@@ -20,16 +20,6 @@
 	teleporterByteCodeFile = "./contracts/lib/teleporter/contracts/out/TeleporterMessenger.sol/TeleporterMessenger.json"
 	warpGenesisFile        = "./tests/utils/warp-genesis.json"
 
-<<<<<<< HEAD
-	erc20TokenHubLabel    = "ERC20TokenHub"
-	erc20TokenSpokeLabel  = "ERC20TokenSpoke"
-	nativeTokenHubLabel   = "NativeTokenHub"
-	nativeTokenSpokeLabel = "NativeTokenSpoke"
-	multiHopLabel         = "MultiHop"
-	sendAndCallLabel      = "SendAndCall"
-	registrationLabel     = "Registration"
-	upgradabilityLabel    = "Upgradability"
-=======
 	erc20TokenHomeLabel    = "ERC20TokenHome"
 	erc20TokenRemoteLabel  = "ERC20TokenRemote"
 	nativeTokenHomeLabel   = "NativeTokenHome"
@@ -37,7 +27,7 @@
 	multiHopLabel          = "MultiHop"
 	sendAndCallLabel       = "SendAndCall"
 	registrationLabel      = "Registration"
->>>>>>> 120dbe85
+	upgradabilityLabel     = "Upgradability"
 )
 
 var LocalNetworkInstance *local.LocalNetwork
